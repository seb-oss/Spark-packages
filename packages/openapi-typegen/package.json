{
  "name": "@sebspark/openapi-typegen",
  "version": "0.2.0",
  "license": "Apache-2.0",
  "main": "dist/index.js",
  "types": "dist/index.d.ts",
  "bin": {
    "openapi-typegen": "./cli.mjs"
  },
  "files": [
    "dist",
    "cli.mjs"
  ],
  "scripts": {
    "build": "tsup-node src/index.ts src/cli.ts --format cjs --dts",
    "dev": "tsc --watch --noEmit",
    "lint": "biome check .",
    "test": "vitest --passWithNoTests --coverage",
    "typecheck": "vitest --typecheck.only --passWithNoTests"
  },
  "devDependencies": {
    "@types/yargs": "17.0.32",
    "tsconfig": "*"
  },
  "dependencies": {
    "@sebspark/openapi-core": "*",
    "boxen": "<6",
    "chalk": "<5",
    "change-case": "4.1.2",
<<<<<<< HEAD
    "prettier": "3.1.1",
    "yaml": "2.3.4",
=======
    "prettier": "3.2.2",
>>>>>>> 7d71c699
    "yargs": "17.7.2",
    "yarn": "1.22.21"
  }
}<|MERGE_RESOLUTION|>--- conflicted
+++ resolved
@@ -27,12 +27,8 @@
     "boxen": "<6",
     "chalk": "<5",
     "change-case": "4.1.2",
-<<<<<<< HEAD
-    "prettier": "3.1.1",
+    "prettier": "3.2.3",
     "yaml": "2.3.4",
-=======
-    "prettier": "3.2.2",
->>>>>>> 7d71c699
     "yargs": "17.7.2",
     "yarn": "1.22.21"
   }
