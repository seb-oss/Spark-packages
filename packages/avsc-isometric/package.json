{
  "name": "@sebspark/avsc-isometric",
  "version": "0.2.1",
  "license": "Apache-2.0",
  "main": "dist/index.js",
  "types": "dist/index.d.ts",
  "files": [
    "dist"
  ],
  "scripts": {
    "build": "webpack && tsc"
  },
  "devDependencies": {
    "assert-browserify": "2.0.0",
    "browserify-zlib": "0.2.0",
    "string-replace-loader": "3.1.0",
    "uglify-loader": "3.0.0",
    "util": "0.12.5",
<<<<<<< HEAD
    "webpack": "5.94.0",
=======
    "webpack": "5.96.1",
>>>>>>> e66c437f
    "webpack-cli": "5.1.4"
  },
  "dependencies": {
    "avsc": "5.7.7",
    "buffer": "^6.0.3",
    "events": "^3.3.0",
    "process": "^0.11.10",
    "stream-browserify": "3.0.0"
  }
}<|MERGE_RESOLUTION|>--- conflicted
+++ resolved
@@ -16,11 +16,7 @@
     "string-replace-loader": "3.1.0",
     "uglify-loader": "3.0.0",
     "util": "0.12.5",
-<<<<<<< HEAD
-    "webpack": "5.94.0",
-=======
     "webpack": "5.96.1",
->>>>>>> e66c437f
     "webpack-cli": "5.1.4"
   },
   "dependencies": {
