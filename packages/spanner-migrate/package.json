{
  "name": "@sebspark/spanner-migrate",
  "version": "0.2.0",
  "license": "Apache-2.0",
  "main": "dist/index.js",
  "module": "dist/index.mjs",
  "types": "dist/index.d.ts",
  "files": [
    "dist"
  ],
  "bin": "./dist/cli.js",
  "scripts": {
    "build": "tsup-node src/index.ts src/cli.ts --format esm,cjs --dts",
    "dev": "tsc --watch --noEmit",
    "lint": "biome check .",
    "test": "jest --config jest.config.ts --passWithNoTests --coverage",
    "test:e2e": "jest --config jest.e2e.config.ts --runInBand",
    "typecheck": "tsc --noEmit "
  },
  "devDependencies": {
    "@google-cloud/spanner": "7.18.1",
    "@sebspark/cli-tester": "*",
    "@sebspark/spanner-mock": "*",
    "@types/jest": "29.5.14",
    "@types/yargs": "17.0.33",
    "jest": "29.7.0",
    "testcontainers": "10.18.0",
    "ts-jest": "29.2.6",
    "tsconfig": "*"
  },
  "peerDependencies": {
    "@google-cloud/spanner": "*"
  },
  "dependencies": {
<<<<<<< HEAD
    "@inquirer/prompts": "7.3.2",
=======
    "@inquirer/input": "4.1.6",
>>>>>>> 9e0630b3
    "@jest/globals": "29.7.0",
    "@types/node": "20.17.17",
    "typescript": "5.7.3",
    "vitest": "3.0.7",
    "yargs": "17.7.2"
  }
}<|MERGE_RESOLUTION|>--- conflicted
+++ resolved
@@ -32,11 +32,7 @@
     "@google-cloud/spanner": "*"
   },
   "dependencies": {
-<<<<<<< HEAD
     "@inquirer/prompts": "7.3.2",
-=======
-    "@inquirer/input": "4.1.6",
->>>>>>> 9e0630b3
     "@jest/globals": "29.7.0",
     "@types/node": "20.17.17",
     "typescript": "5.7.3",
