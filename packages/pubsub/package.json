--- conflicted
+++ resolved
@@ -19,13 +19,8 @@
     "@sebspark/tsconfig": "*"
   },
   "dependencies": {
-<<<<<<< HEAD
     "@google-cloud/pubsub": "4.0.6",
-    "@types/express": "4.17.17",
-=======
-    "@google-cloud/pubsub": "3.7.3",
     "@types/express": "4.17.18",
->>>>>>> 31062bc2
     "@types/html-escaper": "3.0.0",
     "express": "4.18.2",
     "html-escaper": "3.0.3"
