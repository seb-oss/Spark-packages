--- conflicted
+++ resolved
@@ -15,11 +15,7 @@
   "private": true,
   "dependencies": {
     "@changesets/cli": "2.26.1",
-<<<<<<< HEAD
-    "@swc/helpers": "~0.5.0",
-=======
     "@swc/helpers": "0.5.0",
->>>>>>> 4e38fc22
     "tslib": "2.3.0"
   },
   "devDependencies": {
@@ -32,17 +28,10 @@
     "@swc/core": "1.3.51",
     "@swc/jest": "0.2.26",
     "@types/jest": "29.4.0",
-<<<<<<< HEAD
-    "@typescript-eslint/eslint-plugin": "5.58.0",
-    "@typescript-eslint/parser": "5.58.0",
-    "@types/node": "18.16.17",
-    "eslint": "~8.42.0",
-=======
     "@types/node": "18.16.17",
     "@typescript-eslint/eslint-plugin": "5.58.0",
     "@typescript-eslint/parser": "5.58.0",
     "eslint": "8.42.0",
->>>>>>> 4e38fc22
     "eslint-config-prettier": "8.8.0",
     "jest": "29.4.1",
     "jest-environment-node": "29.4.1",
@@ -50,13 +39,8 @@
     "prettier": "2.6.2",
     "ts-jest": "29.1.0",
     "ts-node": "10.9.1",
-<<<<<<< HEAD
     "nx-cloud": "latest",
-    "typescript": "~5.1.3",
-    "verdaccio": "5.0.4"
-=======
     "typescript": "5.1.3"
->>>>>>> 4e38fc22
   },
   "workspaces": [
     "packages/*"
