--- conflicted
+++ resolved
@@ -27,17 +27,10 @@
     "@swc/cli": "~0.1.62",
     "@swc/core": "~1.3.51",
     "@swc/jest": "0.2.26",
-<<<<<<< HEAD
     "@types/jest": "29.4.0",
     "@typescript-eslint/eslint-plugin": "5.58.0",
     "@typescript-eslint/parser": "5.58.0",
     "@types/node": "18.16.17",
-=======
-    "@types/jest": "^29.4.0",
-    "@types/node": "~18.16.17",
-    "@typescript-eslint/eslint-plugin": "^5.58.0",
-    "@typescript-eslint/parser": "^5.58.0",
->>>>>>> 7113a98b
     "eslint": "~8.42.0",
     "eslint-config-prettier": "8.8.0",
     "jest": "29.4.1",
