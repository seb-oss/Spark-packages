--- conflicted
+++ resolved
@@ -30,13 +30,8 @@
     "@vitest/coverage-v8": "3.0.7",
     "csv-parse": "5.6.0",
     "fast-xml-parser": "4.5.1",
-<<<<<<< HEAD
-    "tsup": "8.3.6",
+    "tsup": "8.4.0",
     "turbo": "^2.4.4",
-=======
-    "tsup": "8.4.0",
-    "turbo": "^2.4.2",
->>>>>>> 9e0630b3
     "typescript": "5.7.3",
     "vitest": "3.0.7"
   },
